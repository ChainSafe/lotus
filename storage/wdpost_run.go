--- conflicted
+++ resolved
@@ -395,16 +395,7 @@
 		"height", ts.Height(),
 		"skipped", skipCount)
 
-<<<<<<< HEAD
-	tsStart := time.Now()
-=======
-	var snums []abi.SectorNumber
-	for _, si := range ssi {
-		snums = append(snums, si.SectorNumber)
-	}
-
 	tsStart := build.Clock.Now()
->>>>>>> 389d148a
 
 	log.Infow("generating windowPost", "sectors", len(sinfos))
 
