package sealing

import (
	"bytes"
	"context"

	"github.com/filecoin-project/go-sectorbuilder"
	"github.com/ipfs/go-cid"
	cbg "github.com/whyrusleeping/cbor-gen"
	"golang.org/x/xerrors"

	"github.com/filecoin-project/go-address"
	"github.com/filecoin-project/specs-actors/actors/builtin"
	"github.com/filecoin-project/specs-actors/actors/builtin/market"

	"github.com/filecoin-project/lotus/build"
	"github.com/filecoin-project/lotus/chain/actors"
	"github.com/filecoin-project/lotus/chain/types"
)

// TODO: For now we handle this by halting state execution, when we get jsonrpc reconnecting
//  We should implement some wait-for-api logic
type ErrApi struct{ error }

type ErrInvalidDeals struct{ error }
type ErrInvalidPiece struct{ error }
type ErrExpiredDeals struct{ error }

type ErrBadCommD struct{ error }
type ErrExpiredTicket struct{ error }

// checkPieces validates that:
//  - Each piece han a corresponding on chain deal
//  - Piece commitments match with on chain deals
//  - Piece sizes match
//  - Deals aren't expired
func checkPieces(ctx context.Context, si SectorInfo, api sealingApi) error {
	head, err := api.ChainHead(ctx)
	if err != nil {
		return &ErrApi{xerrors.Errorf("getting chain head: %w", err)}
	}

	for i, piece := range si.Pieces {
		if piece.DealID == nil {
			exp := sectorbuilder.ZeroPieceCommitment(piece.Size)
			if piece.CommP != exp {
				return &ErrInvalidPiece{xerrors.Errorf("deal %d piece %d had non-zero CommP %+v", piece.DealID, i, piece.CommP)}
			}
			continue
		}
		deal, err := api.StateMarketStorageDeal(ctx, *piece.DealID, types.EmptyTSK)
		if err != nil {
			return &ErrApi{xerrors.Errorf("getting deal %d for piece %d: %w", piece.DealID, i, err)}
		}

		if deal.Proposal.PieceCID != piece.CommP {
			return &ErrInvalidDeals{xerrors.Errorf("piece %d (or %d) of sector %d refers deal %d with wrong CommP: %x != %x", i, len(si.Pieces), si.SectorID, piece.DealID, piece.CommP, deal.Proposal.PieceCID)}
		}

		if piece.Size != deal.Proposal.PieceSize.Unpadded() {
			return &ErrInvalidDeals{xerrors.Errorf("piece %d (or %d) of sector %d refers deal %d with different size: %d != %d", i, len(si.Pieces), si.SectorID, piece.DealID, piece.Size, deal.Proposal.PieceSize)}
		}

		if head.Height() >= deal.Proposal.StartEpoch {
			return &ErrExpiredDeals{xerrors.Errorf("piece %d (or %d) of sector %d refers expired deal %d - should start at %d, head %d", i, len(si.Pieces), si.SectorID, piece.DealID, deal.Proposal.StartEpoch, head.Height())}
		}
	}

	return nil
}

// checkSeal checks that data commitment generated in the sealing process
//  matches pieces, and that the seal ticket isn't expired
func checkSeal(ctx context.Context, maddr address.Address, si SectorInfo, api sealingApi) (err error) {
	head, err := api.ChainHead(ctx)
	if err != nil {
		return &ErrApi{xerrors.Errorf("getting chain head: %w", err)}
	}

	ccparams, err := actors.SerializeParams(&market.ComputeDataCommitmentParams{
		DealIDs:    si.deals(),
		SectorType: si.SectorType,
	})
	if err != nil {
		return xerrors.Errorf("computing params for ComputeDataCommitment: %w", err)
	}

	ccmt := &types.Message{
		To:       builtin.StorageMarketActorAddr,
		From:     maddr,
		Value:    types.NewInt(0),
		GasPrice: types.NewInt(0),
		GasLimit: types.NewInt(9999999999),
		Method:   builtin.MethodsMarket.ComputeDataCommitment,
		Params:   ccparams,
	}
	r, err := api.StateCall(ctx, ccmt, types.EmptyTSK)
	if err != nil {
		return &ErrApi{xerrors.Errorf("calling ComputeDataCommitment: %w", err)}
	}
	if r.MsgRct.ExitCode != 0 {
		return &ErrBadCommD{xerrors.Errorf("receipt for ComputeDataCommitment had exit code %d", r.MsgRct.ExitCode)}
	}
<<<<<<< HEAD

	var c cbg.CborCid
	if err := c.UnmarshalCBOR(bytes.NewReader(r.Return)); err != nil {
		return err
	}

	if cid.Cid(c) != *si.CommD {
		return &ErrBadCommD{xerrors.Errorf("on chain CommD differs from sector: %s != %s", cid.Cid(c), si.CommD)}
=======
	if string(r.MsgRct.Return) != string(si.CommD) {
		return &ErrBadCommD{xerrors.Errorf("on chain CommD differs from sector: %x != %x", r.MsgRct.Return, si.CommD)}
>>>>>>> 2fec889a
	}

	if int64(head.Height())-int64(si.Ticket.Epoch+build.SealRandomnessLookback) > build.SealRandomnessLookbackLimit {
		return &ErrExpiredTicket{xerrors.Errorf("ticket expired: seal height: %d, head: %d", si.Ticket.Epoch+build.SealRandomnessLookback, head.Height())}
	}

	return nil

}<|MERGE_RESOLUTION|>--- conflicted
+++ resolved
@@ -101,19 +101,14 @@
 	if r.MsgRct.ExitCode != 0 {
 		return &ErrBadCommD{xerrors.Errorf("receipt for ComputeDataCommitment had exit code %d", r.MsgRct.ExitCode)}
 	}
-<<<<<<< HEAD
 
 	var c cbg.CborCid
-	if err := c.UnmarshalCBOR(bytes.NewReader(r.Return)); err != nil {
+	if err := c.UnmarshalCBOR(bytes.NewReader(r.MsgRct.Return)); err != nil {
 		return err
 	}
 
 	if cid.Cid(c) != *si.CommD {
 		return &ErrBadCommD{xerrors.Errorf("on chain CommD differs from sector: %s != %s", cid.Cid(c), si.CommD)}
-=======
-	if string(r.MsgRct.Return) != string(si.CommD) {
-		return &ErrBadCommD{xerrors.Errorf("on chain CommD differs from sector: %x != %x", r.MsgRct.Return, si.CommD)}
->>>>>>> 2fec889a
 	}
 
 	if int64(head.Height())-int64(si.Ticket.Epoch+build.SealRandomnessLookback) > build.SealRandomnessLookbackLimit {
