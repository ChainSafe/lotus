--- conflicted
+++ resolved
@@ -224,28 +224,33 @@
 	}
 }
 
-<<<<<<< HEAD
-func HandleRetrieval(host host.Host, lc fx.Lifecycle, m retrievalmarket.RetrievalProvider, s *secondaryprovider.Provider) {
+// <<<<<<< HEAD
+// func HandleRetrieval(host host.Host, lc fx.Lifecycle, m retrievalmarket.RetrievalProvider, s *secondaryprovider.Provider) {
+// 	lc.Append(fx.Hook{
+// 		OnStart: func(context.Context) error {
+// 			err := s.Start()
+// 			if err != nil {
+// 				return err
+// 			}
+// 			return m.Start()
+// =======
+func HandleRetrieval(host host.Host, lc fx.Lifecycle, m retrievalmarket.RetrievalProvider, s *secondaryprovider.Provider, j journal.Journal) {
+	m.OnReady(marketevents.ReadyLogger("retrieval provider"))
 	lc.Append(fx.Hook{
-		OnStart: func(context.Context) error {
+
+		OnStart: func(ctx context.Context) error {
 			err := s.Start()
 			if err != nil {
 				return err
 			}
-			return m.Start()
-=======
-func HandleRetrieval(host host.Host, lc fx.Lifecycle, m retrievalmarket.RetrievalProvider, j journal.Journal) {
-	m.OnReady(marketevents.ReadyLogger("retrieval provider"))
-	lc.Append(fx.Hook{
-
-		OnStart: func(ctx context.Context) error {
+
 			m.SubscribeToEvents(marketevents.RetrievalProviderLogger)
 
 			evtType := j.RegisterEventType("markets/retrieval/provider", "state_change")
 			m.SubscribeToEvents(markets.RetrievalProviderJournaler(j, evtType))
 
 			return m.Start(ctx)
->>>>>>> 01de4cb2
+//>>>>>>> 01de4cb2ecad1414aacd0ac9fdb21bfd3a09a69f
 		},
 		OnStop: func(context.Context) error {
 			err := s.Stop()
