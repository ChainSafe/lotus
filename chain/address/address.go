package address

import (
	"bytes"
	"encoding/json"
	"fmt"
	"io"
	"strconv"

<<<<<<< HEAD
	bls "github.com/filecoin-project/filecoin-ffi"
	"github.com/filecoin-project/go-leb128"
=======
	"github.com/filecoin-project/go-bls-sigs"
>>>>>>> 226b5a1c
	cbor "github.com/ipfs/go-ipld-cbor"
	"github.com/minio/blake2b-simd"
	"github.com/multiformats/go-varint"
	"github.com/polydawn/refmt/obj/atlas"
	"golang.org/x/xerrors"

	cbg "github.com/whyrusleeping/cbor-gen"
)

func init() {
	cbor.RegisterCborType(addressAtlasEntry)
}

var addressAtlasEntry = atlas.BuildEntry(Address{}).Transform().
	TransformMarshal(atlas.MakeMarshalTransformFunc(
		func(a Address) (string, error) {
			return string(a.Bytes()), nil
		})).
	TransformUnmarshal(atlas.MakeUnmarshalTransformFunc(
		func(x string) (Address, error) {
			return NewFromBytes([]byte(x))
		})).
	Complete()

// Address is the go type that represents an address in the filecoin network.
type Address struct{ str string }

// Undef is the type that represents an undefined address.
var Undef = Address{}

// Network represents which network an address belongs to.
type Network = byte

const (
	// Mainnet is the main network.
	Mainnet Network = iota
	// Testnet is the test network.
	Testnet
)

// MainnetPrefix is the main network prefix.
const MainnetPrefix = "f"

// TestnetPrefix is the main network prefix.
const TestnetPrefix = "t"

// Protocol represents which protocol an address uses.
type Protocol = byte

const (
	// ID represents the address ID protocol.
	ID Protocol = iota
	// SECP256K1 represents the address SECP256K1 protocol.
	SECP256K1
	// Actor represents the address Actor protocol.
	Actor
	// BLS represents the address BLS protocol.
	BLS

	Unknown = Protocol(255)
)

// Protocol returns the protocol used by the address.
func (a Address) Protocol() Protocol {
	if len(a.str) == 0 {
		return Unknown
	}
	return a.str[0]
}

// Payload returns the payload of the address.
func (a Address) Payload() []byte {
	return []byte(a.str[1:])
}

// Bytes returns the address as bytes.
func (a Address) Bytes() []byte {
	return []byte(a.str)
}

// String returns an address encoded as a string.
func (a Address) String() string {
	str, err := encode(Testnet, a)
	if err != nil {
		panic(err) // I don't know if this one is okay
	}
	return str
}

// Empty returns true if the address is empty, false otherwise.
func (a Address) Empty() bool {
	return a == Undef
}

// Unmarshal unmarshals the cbor bytes into the address.
func (a Address) Unmarshal(b []byte) error {
	return cbor.DecodeInto(b, &a)
}

// Marshal marshals the address to cbor.
func (a Address) Marshal() ([]byte, error) {
	return cbor.DumpObject(a)
}

// UnmarshalJSON implements the json unmarshal interface.
func (a *Address) UnmarshalJSON(b []byte) error {
	var s string
	if err := json.Unmarshal(b, &s); err != nil {
		return err
	}

	addr, err := decode(s)
	if err != nil {
		return err
	}
	*a = addr
	return nil
}

// MarshalJSON implements the json marshal interface.
func (a Address) MarshalJSON() ([]byte, error) {
	return []byte(`"` + a.String() + `"`), nil
}

// Format implements the Formatter interface.
func (a Address) Format(f fmt.State, c rune) {
	switch c {
	case 'v':
		if a.Empty() {
			fmt.Fprint(f, UndefAddressString) //nolint: errcheck
		} else {
			fmt.Fprintf(f, "[%x - %x]", a.Protocol(), a.Payload()) // nolint: errcheck
		}
	case 's':
		fmt.Fprintf(f, "%s", a.String()) // nolint: errcheck
	default:
		fmt.Fprintf(f, "%"+string(c), a.Bytes()) // nolint: errcheck
	}
}

func (a *Address) Scan(value interface{}) error {
	switch value := value.(type) {
	case string:
		a1, err := decode(value)
		if err != nil {
			return err
		}

		*a = a1

		return nil
	default:
		return xerrors.New("non-string types unsupported")
	}
}

// NewIDAddress returns an address using the ID protocol.
func NewIDAddress(id uint64) (Address, error) {
	return newAddress(ID, varint.ToUvarint(id))
}

// NewSecp256k1Address returns an address using the SECP256K1 protocol.
func NewSecp256k1Address(pubkey []byte) (Address, error) {
	return newAddress(SECP256K1, addressHash(pubkey))
}

// NewActorAddress returns an address using the Actor protocol.
func NewActorAddress(data []byte) (Address, error) {
	return newAddress(Actor, addressHash(data))
}

// NewBLSAddress returns an address using the BLS protocol.
func NewBLSAddress(pubkey []byte) (Address, error) {
	return newAddress(BLS, pubkey)
}

// NewFromString returns the address represented by the string `addr`.
func NewFromString(addr string) (Address, error) {
	return decode(addr)
}

// NewFromBytes return the address represented by the bytes `addr`.
func NewFromBytes(addr []byte) (Address, error) {
	if len(addr) == 0 {
		return Undef, nil
	}
	if len(addr) == 1 {
		return Undef, ErrInvalidLength
	}
	return newAddress(addr[0], addr[1:])
}

// Checksum returns the checksum of `ingest`.
func Checksum(ingest []byte) []byte {
	return hash(ingest, checksumHashConfig)
}

// ValidateChecksum returns true if the checksum of `ingest` is equal to `expected`>
func ValidateChecksum(ingest, expect []byte) bool {
	digest := Checksum(ingest)
	return bytes.Equal(digest, expect)
}

func addressHash(ingest []byte) []byte {
	return hash(ingest, payloadHashConfig)
}

func newAddress(protocol Protocol, payload []byte) (Address, error) {
	switch protocol {
	case ID:
		_, n, err := varint.FromUvarint(payload)
		if err != nil {
			return Undef, xerrors.Errorf("could not decode: %v: %w", err, ErrInvalidPayload)
		}
		if n != len(payload) {
			return Undef, xerrors.Errorf("different varint length (v:%d != p:%d): %w",
				n, len(payload), ErrInvalidPayload)
		}
	case SECP256K1, Actor:
		if len(payload) != PayloadHashLength {
			return Undef, ErrInvalidPayload
		}
	case BLS:
		if len(payload) != bls.PublicKeyBytes {
			return Undef, ErrInvalidPayload
		}
	default:
		return Undef, ErrUnknownProtocol
	}
	explen := 1 + len(payload)
	buf := make([]byte, explen)

	buf[0] = protocol
	copy(buf[1:], payload)

	return Address{string(buf)}, nil
}

func encode(network Network, addr Address) (string, error) {
	if addr == Undef {
		return UndefAddressString, nil
	}
	var ntwk string
	switch network {
	case Mainnet:
		ntwk = MainnetPrefix
	case Testnet:
		ntwk = TestnetPrefix
	default:
		return UndefAddressString, ErrUnknownNetwork
	}

	var strAddr string
	switch addr.Protocol() {
	case SECP256K1, Actor, BLS:
		cksm := Checksum(append([]byte{addr.Protocol()}, addr.Payload()...))
		strAddr = ntwk + fmt.Sprintf("%d", addr.Protocol()) + AddressEncoding.WithPadding(-1).EncodeToString(append(addr.Payload(), cksm[:]...))
	case ID:
		i, n, err := varint.FromUvarint(addr.Payload())
		if err != nil {
			return UndefAddressString, xerrors.Errorf("could not decode varint: %w", err)
		}
		if n != len(addr.Payload()) {
			return UndefAddressString, xerrors.Errorf("payload contains additional bytes")
		}
		strAddr = fmt.Sprintf("%s%d%d", ntwk, addr.Protocol(), i)
	default:
		return UndefAddressString, ErrUnknownProtocol
	}
	return strAddr, nil
}

func decode(a string) (Address, error) {
	if len(a) == 0 {
		return Undef, nil
	}
	if a == UndefAddressString {
		return Undef, nil
	}
	if len(a) > MaxAddressStringLength || len(a) < 3 {
		return Undef, ErrInvalidLength
	}

	if string(a[0]) != MainnetPrefix && string(a[0]) != TestnetPrefix {
		return Undef, ErrUnknownNetwork
	}

	var protocol Protocol
	switch a[1] {
	case '0':
		protocol = ID
	case '1':
		protocol = SECP256K1
	case '2':
		protocol = Actor
	case '3':
		protocol = BLS
	default:
		return Undef, ErrUnknownProtocol
	}

	raw := a[2:]
	if protocol == ID {
		// 20 is length of math.MaxUint64 as a string
		if len(raw) > 20 {
			return Undef, ErrInvalidLength
		}
		id, err := strconv.ParseUint(raw, 10, 64)
		if err != nil {
			return Undef, ErrInvalidPayload
		}
		return newAddress(protocol, varint.ToUvarint(id))
	}

	payloadcksm, err := AddressEncoding.WithPadding(-1).DecodeString(raw)
	if err != nil {
		return Undef, err
	}
	payload := payloadcksm[:len(payloadcksm)-ChecksumHashLength]
	cksm := payloadcksm[len(payloadcksm)-ChecksumHashLength:]

	if protocol == SECP256K1 || protocol == Actor {
		if len(payload) != 20 {
			return Undef, ErrInvalidPayload
		}
	}

	if !ValidateChecksum(append([]byte{protocol}, payload...), cksm) {
		return Undef, ErrInvalidChecksum
	}

	return newAddress(protocol, payload)
}

func hash(ingest []byte, cfg *blake2b.Config) []byte {
	hasher, err := blake2b.New(cfg)
	if err != nil {
		// If this happens sth is very wrong.
		panic(fmt.Sprintf("invalid address hash configuration: %v", err)) // ok
	}
	if _, err := hasher.Write(ingest); err != nil {
		// blake2bs Write implementation never returns an error in its current
		// setup. So if this happens sth went very wrong.
		panic(fmt.Sprintf("blake2b is unable to process hashes: %v", err)) // ok
	}
	return hasher.Sum(nil)
}

func (a Address) MarshalCBOR(w io.Writer) error {
	if a == Undef {
		return fmt.Errorf("cannot marshal undefined address")
	}

	abytes := a.Bytes()
	if _, err := w.Write(cbg.CborEncodeMajorType(cbg.MajByteString, uint64(len(abytes)))); err != nil {
		return err
	}

	if _, err := w.Write(abytes); err != nil {
		return err
	}

	return nil
}

func (a *Address) UnmarshalCBOR(br io.Reader) error {
	maj, extra, err := cbg.CborReadHeader(br)
	if err != nil {
		return err
	}

	if maj != cbg.MajByteString {
		return fmt.Errorf("cbor type for address unmarshal was not byte string")
	}

	if extra > 64 {
		return fmt.Errorf("too many bytes to unmarshal for an address")
	}

	buf := make([]byte, int(extra))
	if _, err := io.ReadFull(br, buf); err != nil {
		return err
	}

	addr, err := NewFromBytes(buf)
	if err != nil {
		return err
	}
	if addr == Undef {
		return fmt.Errorf("cbor input should not contain empty addresses")
	}

	*a = addr

	return nil
}

func IDFromAddress(addr Address) (uint64, error) {
	if addr.Protocol() != ID {
		return 0, xerrors.Errorf("cannot get id from non id address")
	}

	return leb128.ToUInt64(addr.Payload()), nil
}<|MERGE_RESOLUTION|>--- conflicted
+++ resolved
@@ -7,12 +7,7 @@
 	"io"
 	"strconv"
 
-<<<<<<< HEAD
 	bls "github.com/filecoin-project/filecoin-ffi"
-	"github.com/filecoin-project/go-leb128"
-=======
-	"github.com/filecoin-project/go-bls-sigs"
->>>>>>> 226b5a1c
 	cbor "github.com/ipfs/go-ipld-cbor"
 	"github.com/minio/blake2b-simd"
 	"github.com/multiformats/go-varint"
@@ -415,5 +410,6 @@
 		return 0, xerrors.Errorf("cannot get id from non id address")
 	}
 
-	return leb128.ToUInt64(addr.Payload()), nil
+	i, _, err := varint.FromUvarint(addr.Payload())
+	return i, err
 }